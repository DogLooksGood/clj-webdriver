## Todo's for clj-webdriver ##

The following are features I would like to implement or limitations I would like to eliminate.

### Features ###

#### Wait Functionality ####

WebDriver provides explicit and implicit waits.

#### Form Filling ###

I'd like to put together a function that takes a map of form-fields-to-values and "intuitively" fills out a form. The first arg would be this map of fields and values, followed by an optional map including entries for specifying a form id (if a page contains multiple forms), a toggle for submitting after filling, amongst other things.

#### Data-Driven Testing ####

Ostensibly, this library is most useful as a web testing tool (that's certainly how I use it). In that vein, it would be good to support various kinds of data-driven testing, including reading from common formats (CSV, SQL databases, even Excel spreadsheets (using existing Java libraries)).

#### Wrappers/Middlewares ####

Beyond simply interacting with the page, this library should allow developers to gather information about the elements, the page or the browser at any given point. To help foster this, it would be nice to be able to "wrap" functionality around the means of interacting with the page, and allow developers to write middlewares that do things like custom reporting, extra auxiliary validation, or even things that might alter the DOM based on context.

<<<<<<< HEAD
#### Grid Support ####

Selenium Grid is now part of the standalone jar distribution of Selenium server. It would be nice to provide mechanisms to easily start the grid and child nodes directly from code.
=======
Query-wrappers allow wrapping around the query sent to WebDriver, before ever touching the HTML page.

Result-wrappers allow wrapping around the result of an interaction with the page, which is almost always an HTML element.
>>>>>>> c38290a0
<|MERGE_RESOLUTION|>--- conflicted
+++ resolved
@@ -20,12 +20,10 @@
 
 Beyond simply interacting with the page, this library should allow developers to gather information about the elements, the page or the browser at any given point. To help foster this, it would be nice to be able to "wrap" functionality around the means of interacting with the page, and allow developers to write middlewares that do things like custom reporting, extra auxiliary validation, or even things that might alter the DOM based on context.
 
-<<<<<<< HEAD
+Query-wrappers allow wrapping around the query sent to WebDriver, before ever touching the HTML page.
+
+Result-wrappers allow wrapping around the result of an interaction with the page, which is almost always an HTML element.
+
 #### Grid Support ####
 
 Selenium Grid is now part of the standalone jar distribution of Selenium server. It would be nice to provide mechanisms to easily start the grid and child nodes directly from code.
-=======
-Query-wrappers allow wrapping around the query sent to WebDriver, before ever touching the HTML page.
-
-Result-wrappers allow wrapping around the result of an interaction with the page, which is almost always an HTML element.
->>>>>>> c38290a0

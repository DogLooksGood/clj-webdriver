--- conflicted
+++ resolved
@@ -1,14 +1,9 @@
 (ns clj-webdriver.test.core
   (:require [clj-webdriver.test.example-app.core :as web-app])
   (:use [clj-webdriver.core] :reload)
-<<<<<<< HEAD
   (:use [ring.adapter.jetty :only [run-jetty]])
-  (:use [clojure.test]))
-=======
-  (:use ring.adapter.jetty)
   (:use [clojure.test])
   (:import [org.openqa.selenium TimeoutException]))
->>>>>>> 99a32577
 
 ;; Setup
 (def test-port 5744)
@@ -227,9 +222,6 @@
       switch-to-window)
   (close b)
   (is (= test-base-url
-<<<<<<< HEAD
-         (:url (window-handle b)))))
-=======
          (:url (window-handle b)))))
 
 (deftest wait-until-should-wait-for-condition
@@ -256,5 +248,4 @@
     (implicit-wait 3)
     (execute-script "setTimeout(function () { window.document.body.innerHTML = \"<div id='test'>hi!</div>\"}, 1000)"))
   (is (= "test"
-         (attribute (find-element b (by-id "test")) :id))))
->>>>>>> 99a32577
+         (attribute (find-element b (by-id "test")) :id))))
--- conflicted
+++ resolved
@@ -644,278 +644,4 @@
 (deftest plain-test-flash-helper
   (-> dr-plain
       (find-it :a {:text "Moustache"})
-      flash))
-<<<<<<< HEAD
-=======
-
-
-
-;; ## Raw Java WebDriver Tests ##
-(deftest wdr-test-browser-basics
-  (is (contains? (supers (class wdr)) org.openqa.selenium.WebDriver))
-  (is (= test-base-url (current-url wdr)))
-  (is (= "Ministache" (title wdr)))
-  (is (boolean (re-find #"(?i)<!DOCTYPE html>" (page-source wdr)))))
-
-(deftest wdr-test-back-forward
-  (-> wdr
-      (find-it :a {:text "example form"})
-      click)
-  (is (= (str test-base-url "example-form") (current-url wdr)))
-  (back wdr)
-  (is (= test-base-url (current-url wdr)))
-  (forward wdr)
-  (is (= (str test-base-url "example-form") (current-url wdr))))
-
-(deftest wdr-test-to
-  (to wdr (str test-base-url "example-form"))
-  (is (= (str test-base-url "example-form") (current-url wdr)))
-  (is (= "Ministache" (title wdr))))
-
-(deftest wdr-test-bys
-  (-> wdr
-      (find-it :a {:text "example form"})
-      click)
-  (is (= "first_name"
-         (attribute (find-element wdr (by-id "first_name")) :id)))
-  (is (= "home"
-         (text (find-element wdr (by-link-text "home")))))
-  (is (= "example form"
-         (text (find-element wdr (by-partial-link-text "example")))))
-  (is (= "first_name"
-         (attribute (find-element wdr (by-name "first_name")) :id)))
-  (is (= "home"
-         (text (find-element wdr (by-tag-name "a")))))
-  (is (= "home"
-         (text (find-element wdr (by-xpath "//a[text()='home']")))))
-  (is (= "home"
-         (text (find-element wdr (by-class-name "menu-item")))))
-  (is (= "home"
-         (text (find-element wdr (by-css-selector "#footer a.menu-item"))))))
-
-(deftest wdr-test-find*
-  (is (= "Moustache"
-         (text (find-it wdr :a {:text "Moustache"}))))
-  (is (= "Moustache"
-         (text (find-it wdr {:class "external"}))))
-  (is (= "https://github.com/cgrand/moustache"
-         (attribute (find-it wdr {:text "Moustache"}) "href")))
-  (is (= "Moustache"
-         (text (find-it wdr :a {:class #"exter"}))))
-  (is (= "Moustache"
-         (text (find-it wdr :a {:text #"Mous"}))))
-  (is (= "Moustache"
-         (text (find-it wdr :a {:class "external", :href #"github"}))))
-  (is (= "Moustache"
-         (text (find-it wdr :a {:class #"exter", :href #"github"}))))
-  (is (= "Moustache"
-         (text (find-it wdr [:div {:id "content"}, :a {:class "external"}]))))
-  (is (= "Moustache"
-         (text (find-it wdr [:div {:id "content"}, :a {:class #"exter"}]))))
-  (is (= "Moustache"
-         (text (find-it wdr [:div {:id "content"}, :a {:href #"github"}]))))
-  (is (= "home"
-         (text (find-it wdr [:* {:id "footer"}, :a {}]))))
-  (is (= 8
-         (count (find-them wdr :a))))
-  (is (= 3
-         (count (find-them wdr {:class #"-item"}))))
-  (is (= 3
-         (count (find-them wdr :a {:class #"-item"}))))
-  (is (= 1
-         (count (find-them wdr :a {:text #"hom"}))))
-  (is (= 1
-         (count (find-them wdr :a {:text #"(?i)HOM"}))))
-  (is (= 2
-         (count (find-them wdr :a {:class #"exter", :href #"github"}))))
-  (is (= 3
-         (count (find-them wdr [:* {:id "footer"}, :a {}]))))
-  (is (= 2
-         (count (find-them wdr [:div {:id "content"}, :a {:class #"exter"}]))))
-  (-> wdr
-      (find-it :a {:text "example form"})
-      click)
-  (is (= "first_name"
-         (attribute (find-it wdr {:type "text"}) "id")))
-  (is (= "first_name"
-         (attribute (find-it wdr :input {:type "text"}) "id")))
-  (is (= "first_name"
-         (attribute (find-it wdr :input {:type "text", :name "first_name"}) "id")))
-  (is (= "first_name"
-         (attribute (find-it wdr :input {:type "text", :name #"first_"}) "id")))
-  (is (= "last_name"
-         (attribute (find-it wdr :input {:type "text", :name #"last_"}) "id")))
-  (is (= "Smith"
-         (attribute (find-it wdr :input {:type "text", :name #"last_"}) "value")))
-  (is (= "Smith"
-         (attribute (find-it wdr :input {:type "text", :name #"last_"}) "value")))
-  (is (= "Smith"
-         (attribute (find-it wdr [:div {:id "content"}, :input {:name #"last_"}]) "value")))
-  (back wdr) ;; get back to home page
-  (is (-> wdr
-        (find-it :a)
-        exists?))
-  (is (not
-       (-> wdr
-           (find-it :area)
-           exists?)))
-  (is (nil?
-       (-> wdr
-           (find-it :area)
-           exists?)))
-  (is (-> wdr 
-          (find-it :a {:text "Moustache"})
-          visible?))
-  (is (-> wdr 
-          (find-it :a {:text "Moustache"})
-          displayed?))
-  (is (-> wdr
-          (find-it :a {:text "Moustache"})
-          present?))
-  (is (not
-       (-> wdr
-           (find-it :a)
-           visible?)))
-  (is (not
-       (-> wdr 
-           (find-it :a)
-           displayed?)))
-  (is (not
-       (-> wdr
-           (find-it :a)
-           present?)))
-  (is (thrown? org.openqa.selenium.NoSuchElementException
-               (find-it wdr :area))))
-
-(deftest wdr-test-form-elements
-  (to wdr (str test-base-url "example-form"))
-  ;; Clear element
-  (-> wdr
-      (find-it [:form {:id "example_form"}, :input {:name #"last_"}])
-      clear)
-  (is (= ""
-         (value (find-it wdr [:form {:id "example_form"}, :input {:name #"last_"}]))))
-  ;; Radio buttons
-  (is (= true
-         (selected? (find-it wdr :input {:type "radio", :value "male"}))))
-  (-> wdr
-      (find-it :input {:type "radio", :value "female"})
-      select)
-  (is (= true
-         (selected? (find-it wdr :input {:type "radio", :value "female"}))))
-  (-> wdr
-      (find-it :radio {:value "male"})
-      select)
-  (is (= true
-         (selected? (find-it wdr :input {:type "radio", :value "male"}))))
-  ;; Checkboxes
-  (is (= false
-         (selected? (find-it wdr :input {:type "checkbox", :name #"(?i)clojure"}))))
-  (-> wdr
-      (find-it :input {:type "checkbox", :name #"(?i)clojure"})
-      toggle)
-  (is (= true
-         (selected? (find-it wdr :input {:type "checkbox", :name #"(?i)clojure"}))))
-  (-> wdr
-      (find-it :checkbox {:name #"(?i)clojure"})
-      click)
-  (is (= false
-         (selected? (find-it wdr :input {:type "checkbox", :name #"(?i)clojure"}))))
-  (-> wdr
-      (find-it :checkbox {:type "checkbox", :name #"(?i)clojure"})
-      select)
-  (is (= true
-         (selected? (find-it wdr :input {:type "checkbox", :name #"(?i)clojure"}))))
-  ;; Text fields
-  (is (= "true"
-         (attribute (find-it wdr :input {:type "text", :value "Testing!"})
-                    "readonly")))
-  (-> wdr
-      (find-it :input {:id "first_name"})
-      (input-text "foobar"))
-  (is (= "foobar"
-         (value (find-it wdr :input {:id "first_name"}))))
-  (-> wdr
-      (find-it :textfield {:id "first_name"})
-      clear
-      (input-text "clojurian"))
-  (is (= "clojurian"
-         (value (find-it wdr :textfield {:id "first_name"})))))
-
-(deftest wdr-test-form-helpers
-  (to wdr (str test-base-url "example-form"))
-  (quick-fill wdr
-              [{"first_name" clear}
-               {"first_name" "Richard"}
-               {{:id "last_name"} clear}
-               {{:id "last_name"} "Hickey"}
-               {{:name "bio"} clear}
-               {{:name "bio"} #(input-text % "Creator of Clojure")}
-               {{:tag-name "input", :type "radio", :value "female"} click}
-               {{:css "select#countries"} #(select-by-value % "france")}])
-  (is (= "Richard"
-         (value (find-it wdr :input {:id "first_name"}))))
-  (is (= "Hickey"
-         (value (find-it wdr :input {:id "last_name"}))))
-  (is (= "Creator of Clojure"
-         (value (find-it wdr :input {:name "bio"}))))
-  (is (selected?
-       (find-it wdr :input {:type "radio", :value "female"})))
-  (is (selected?
-       (find-it wdr :option {:value "france"}))))
-
-(deftest wdr-test-window-handling
-  (is (= 1
-         (count (window-handles wdr))))
-  (is (= "Ministache"
-         (:title (window-handle wdr))))
-  (-> wdr
-      (find-it :a {:text "is amazing!"})
-      click)
-  (is (= "Ministache"
-         (:title (window-handle wdr))))
-  (is (= 2
-         (count (window-handles wdr))))
-  (switch-to-window wdr (second (window-handles wdr)))
-  (is (= (str test-base-url "clojure")
-         (:url (window-handle wdr))))
-  (switch-to-other-window wdr)
-  (is (= test-base-url
-         (:url (window-handle wdr))))
-  (-> wdr
-      (switch-to-window (find-it wdr :window {:url (str test-base-url "clojure")})))
-  (close wdr)
-  (is (= test-base-url
-         (:url (window-handle wdr)))))
-
-(deftest wdr-wait-until-should-wait-for-condition
-  (is (= "Ministache" (title wdr)))
-  (execute-script* wdr "setTimeout(function () { window.document.title = \"asdf\"}, 3000)")
-  (wait-until wdr (fn [d] (= "asdf" (title d))))
-  (is (= "asdf" (title wdr))))
-
-(deftest wdr-wait-until-should-throw-on-timeout
-  (is (thrown? TimeoutException
-               (do
-                 (execute-script* wdr "setTimeout(function () { window.document.title = \"test\"}, 6000)")
-                 (wait-until wdr (fn [d] (= "test" (title d))))))))
-
-(deftest wdr-wait-until-should-allow-timeout-argument
-  (is (thrown? TimeoutException
-               (do
-                   (execute-script* wdr "setTimeout(function () { window.document.title = \"test\"}, 10000)")
-                   (wait-until wdr (fn [d] (= "test" (title d))) 1000)))))
-
-(deftest wdr-implicit-wait-should-cause-find-to-wait
-  (implicit-wait wdr 3000)
-  (execute-script* wdr "setTimeout(function () { window.document.body.innerHTML = \"<div id='test'>hi!</div>\"}, 1000)")
-  (is (= "test"
-         (attribute (find-element wdr (by-id "test")) :id))))
-
-;; Not sure how we'll test that flash in fact flashes,
-;; but at least this will catch changing API's
-(deftest wdr-test-flash-helper
-  (-> wdr
-      (find-it :a {:text "Moustache"})
-      flash))
->>>>>>> 6118a899
+      flash))
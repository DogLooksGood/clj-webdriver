(ns clj-webdriver.test.core
  (:require [clj-webdriver.test.example-app.core :as web-app])
  (:use [clj-webdriver core util window-handle driver target-locator wait options find])
  (:use [ring.adapter.jetty :only [run-jetty]]
        clojure.test)
  (:import [org.openqa.selenium TimeoutException]))

;; Setup
(def test-port 5744)
(def test-host "localhost")
(def test-base-url (str "http://" test-host ":" test-port "/"))
(def dr (start :firefox test-base-url))
(def wdr (start :firefox test-base-url :webdriver))

(defn start-server [f]
  (loop [server (run-jetty #'web-app/routes {:port test-port, :join? false})]
    (if (.isStarted server)
      (do
        (f)
        (.stop server))
      (recur server))))

(defn reset-browser-fixture
  [f]
  (to dr test-base-url)
  (to wdr test-base-url)
  (f))

(defn quit-browser-fixture
  [f]
  (f)
  (quit dr)
  (quit wdr)
  )

(use-fixtures :once start-server quit-browser-fixture)
(use-fixtures :each reset-browser-fixture)

;; Tests
(deftest test-browser-basics
  (is (= clj_webdriver.core.Driver (class dr)))
  (is (= test-base-url (current-url dr)))
  (is (= "Ministache" (title dr)))
  (is (boolean (re-find #"(?i)<!DOCTYPE html>" (page-source dr)))))

(deftest test-back-forward
  (-> dr
      (find-it :a {:text "example form"})
      click)
  (is (= (str test-base-url "example-form") (current-url dr)))
  (back dr)
  (is (= test-base-url (current-url dr)))
  (forward dr)
  (is (= (str test-base-url "example-form") (current-url dr))))

(deftest test-to
  (to dr (str test-base-url "example-form"))
  (is (= (str test-base-url "example-form") (current-url dr)))
  (is (= "Ministache" (title dr))))

(deftest test-bys
  (-> dr
      (find-it :a {:text "example form"})
      click)
  (is (= "first_name"
         (attribute (find-element dr (by-id "first_name")) :id)))
  (is (= "home"
         (text (find-element dr (by-link-text "home")))))
  (is (= "example form"
         (text (find-element dr (by-partial-link-text "example")))))
  (is (= "first_name"
         (attribute (find-element dr (by-name "first_name")) :id)))
  (is (= "home"
         (text (find-element dr (by-tag-name "a")))))
  (is (= "home"
         (text (find-element dr (by-xpath "//a[text()='home']")))))
  (is (= "home"
         (text (find-element dr (by-class-name "menu-item")))))
  (is (= "home"
         (text (find-element dr (by-css-selector "#footer a.menu-item"))))))

(deftest test-find*
  (is (= "Moustache"
<<<<<<< HEAD
         (text (find-it dr :a))))
=======
         (text (nth (find-them b :a) 1))))
>>>>>>> 4ad8b722
  (is (= "Moustache"
         (text (find-it dr {:class "external"}))))
  (is (= "https://github.com/cgrand/moustache"
         (attribute (find-it dr {:text "Moustache"}) "href")))
  (is (= "Moustache"
         (text (find-it dr :a {:class #"exter"}))))
  (is (= "Moustache"
         (text (find-it dr :a {:text #"Mous"}))))
  (is (= "Moustache"
         (text (find-it dr :a {:class "external", :href #"github"}))))
  (is (= "Moustache"
         (text (find-it dr :a {:class #"exter", :href #"github"}))))
  (is (= "Moustache"
         (text (find-it dr [:div {:id "content"}, :a {:class "external"}]))))
  (is (= "Moustache"
         (text (find-it dr [:div {:id "content"}, :a {:class #"exter"}]))))
  (is (= "Moustache"
         (text (find-it dr [:div {:id "content"}, :a {:href #"github"}]))))
  (is (= "home"
<<<<<<< HEAD
         (text (find-it dr [:* {:id "footer"}, :a {}]))))
  (is (= 7
         (count (find-them dr :a))))
=======
         (text (find-it b [:* {:id "footer"}, :a {}]))))
  (is (= 8
         (count (find-them b :a))))
>>>>>>> 4ad8b722
  (is (= 3
         (count (find-them dr {:class #"-item"}))))
  (is (= 3
         (count (find-them dr :a {:class #"-item"}))))
  (is (= 1
         (count (find-them dr :a {:text #"hom"}))))
  (is (= 1
         (count (find-them dr :a {:text #"(?i)HOM"}))))
  (is (= 2
         (count (find-them dr :a {:class #"exter", :href #"github"}))))
  (is (= 3
         (count (find-them dr [:* {:id "footer"}, :a {}]))))
  (is (= 2
         (count (find-them dr [:div {:id "content"}, :a {:class #"exter"}]))))
  (-> dr
      (find-it :a {:text "example form"})
      click)
  (is (= "first_name"
         (attribute (find-it dr {:type "text"}) "id")))
  (is (= "first_name"
         (attribute (find-it dr :input {:type "text"}) "id")))
  (is (= "first_name"
         (attribute (find-it dr :input {:type "text", :name "first_name"}) "id")))
  (is (= "first_name"
         (attribute (find-it dr :input {:type "text", :name #"first_"}) "id")))
  (is (= "last_name"
         (attribute (find-it dr :input {:type "text", :name #"last_"}) "id")))
  (is (= "Smith"
         (attribute (find-it dr :input {:type "text", :name #"last_"}) "value")))
  (is (= "Smith"
         (attribute (find-it dr :input {:type "text", :name #"last_"}) "value")))
  (is (= "Smith"
<<<<<<< HEAD
         (attribute (find-it dr [:div {:id "content"}, :input {:name #"last_"}]) "value")))
  (is (-> dr
=======
         (attribute (find-it b [:div {:id "content"}, :input {:name #"last_"}]) "value")))
  (back b) ;; get back to home page
  (is (-> b
>>>>>>> 4ad8b722
        (find-it :a)
        exists?))
  (is (not
       (-> dr
           (find-it :area)
           exists?)))
  (is (nil?
       (-> dr
           (find-it :area)
           exists?)))
  (is (-> b
          (find-it :a {:text "Moustache"})
          visible?))
  (is (-> b
          (find-it :a {:text "Moustache"})
          displayed?))
  (is (-> b
          (find-it :a {:text "Moustache"})
          present?))
  (is (not
       (-> b
           (find-it :a)
           visible?)))
  (is (not
       (-> b
           (find-it :a)
           displayed?)))
  (is (not
       (-> b
           (find-it :a)
           present?)))
  (is (thrown? org.openqa.selenium.NoSuchElementException
               (find-it dr :area))))

(deftest test-form-elements
  (to dr (str test-base-url "example-form"))
  ;; Clear element
  (-> dr
      (find-it [:form {:id "example_form"}, :input {:name #"last_"}])
      clear)
  (is (= ""
         (value (find-it dr [:form {:id "example_form"}, :input {:name #"last_"}]))))
  ;; Radio buttons
  (is (= true
         (selected? (find-it dr :input {:type "radio", :value "male"}))))
  (-> dr
      (find-it :input {:type "radio", :value "female"})
      select)
  (is (= true
         (selected? (find-it dr :input {:type "radio", :value "female"}))))
  (-> dr
      (find-it :radio {:value "male"})
      select)
  (is (= true
         (selected? (find-it dr :input {:type "radio", :value "male"}))))
  ;; Checkboxes
  (is (= false
         (selected? (find-it dr :input {:type "checkbox", :name #"(?i)clojure"}))))
  (-> dr
      (find-it :input {:type "checkbox", :name #"(?i)clojure"})
      toggle)
  (is (= true
         (selected? (find-it dr :input {:type "checkbox", :name #"(?i)clojure"}))))
  (-> dr
      (find-it :checkbox {:name #"(?i)clojure"})
      click)
  (is (= false
         (selected? (find-it dr :input {:type "checkbox", :name #"(?i)clojure"}))))
  (-> dr
      (find-it :checkbox {:type "checkbox", :name #"(?i)clojure"})
      select)
  (is (= true
         (selected? (find-it dr :input {:type "checkbox", :name #"(?i)clojure"}))))
  ;; Text fields
  (is (= "true"
         (attribute (find-it dr :input {:type "text", :value "Testing!"})
                    "readonly")))
  (-> dr
      (find-it :input {:id "first_name"})
      (input-text "foobar"))
  (is (= "foobar"
         (value (find-it dr :input {:id "first_name"}))))
  (-> dr
      (find-it :textfield {:id "first_name"})
      clear
      (input-text "clojurian"))
  (is (= "clojurian"
         (value (find-it dr :textfield {:id "first_name"})))))

(deftest test-window-handling
  (is (= 1
         (count (window-handles dr))))
  (is (= "Ministache"
         (:title (window-handle dr))))
  (-> dr
      (find-it :a {:text "is amazing!"})
      click)
  (is (= "Ministache"
         (:title (window-handle dr))))
  (is (= 2
         (count (window-handles dr))))
  (switch-to-window dr (second (window-handles dr)))
  (is (= (str test-base-url "clojure")
         (:url (window-handle dr))))
  (switch-to-other-window dr)
  (is (= test-base-url
         (:url (window-handle dr))))
  (-> dr
      (switch-to-window (find-it dr :window {:url (str test-base-url "clojure")})))
  (close dr)
  (is (= test-base-url
         (:url (window-handle dr)))))

(deftest wait-until-should-wait-for-condition
  (is (= "Ministache" (title dr)))
  (-> dr
    (execute-script "setTimeout(function () { window.document.title = \"asdf\"}, 3000)")
    (wait-until (fn [d] (= "asdf" (title d)))))
  (is (= "asdf" (title dr))))

(deftest wait-until-should-throw-on-timeout
  (is (thrown? TimeoutException
               (-> dr
                 (execute-script "setTimeout(function () { window.document.title = \"test\"}, 6000)")
                 (wait-until (fn [d] (= "test" (title d))))))))

(deftest wait-until-should-allow-timeout-argument
  (is (thrown? TimeoutException
               (-> dr
                   (execute-script "setTimeout(function () { window.document.title = \"test\"}, 10000)")
                   (wait-until (fn [d] (= "test" (title d))) 1000)))))

(deftest implicit-wait-should-cause-find-to-wait
  (-> dr
      (implicit-wait 3000)
      (execute-script "setTimeout(function () { window.document.body.innerHTML = \"<div id='test'>hi!</div>\"}, 1000)"))
  (is (= "test"
         (attribute (find-element dr (by-id "test")) :id))))

;; Not sure how we'll test that flash in fact flashes,
;; but at least this will catch changing API's
(deftest test-flash-helper
  (-> dr
      (find-it :a {:text "Moustache"})
      flash))


;;; Raw Java WebDriver
;; Tests
(deftest wdr-test-browser-basics
  (is (contains? (supers (class wdr)) org.openqa.selenium.WebDriver))
  (is (= test-base-url (current-url wdr)))
  (is (= "Ministache" (title wdr)))
  (is (boolean (re-find #"(?i)<!DOCTYPE html>" (page-source wdr)))))

(deftest wdr-test-back-forward
  (-> wdr
      (find-it :a {:text "example form"})
      click)
  (is (= (str test-base-url "example-form") (current-url wdr)))
  (back wdr)
  (is (= test-base-url (current-url wdr)))
  (forward wdr)
  (is (= (str test-base-url "example-form") (current-url wdr))))

(deftest wdr-test-to
  (to wdr (str test-base-url "example-form"))
  (is (= (str test-base-url "example-form") (current-url wdr)))
  (is (= "Ministache" (title wdr))))

(deftest wdr-test-bys
  (-> wdr
      (find-it :a {:text "example form"})
      click)
  (is (= "first_name"
         (attribute (find-element wdr (by-id "first_name")) :id)))
  (is (= "home"
         (text (find-element wdr (by-link-text "home")))))
  (is (= "example form"
         (text (find-element wdr (by-partial-link-text "example")))))
  (is (= "first_name"
         (attribute (find-element wdr (by-name "first_name")) :id)))
  (is (= "home"
         (text (find-element wdr (by-tag-name "a")))))
  (is (= "home"
         (text (find-element wdr (by-xpath "//a[text()='home']")))))
  (is (= "home"
         (text (find-element wdr (by-class-name "menu-item")))))
  (is (= "home"
         (text (find-element wdr (by-css-selector "#footer a.menu-item"))))))

(deftest wdr-test-find*
  (is (= "Moustache"
         (text (find-it wdr :a))))
  (is (= "Moustache"
         (text (find-it wdr {:class "external"}))))
  (is (= "https://github.com/cgrand/moustache"
         (attribute (find-it wdr {:text "Moustache"}) "href")))
  (is (= "Moustache"
         (text (find-it wdr :a {:class #"exter"}))))
  (is (= "Moustache"
         (text (find-it wdr :a {:text #"Mous"}))))
  (is (= "Moustache"
         (text (find-it wdr :a {:class "external", :href #"github"}))))
  (is (= "Moustache"
         (text (find-it wdr :a {:class #"exter", :href #"github"}))))
  (is (= "Moustache"
         (text (find-it wdr [:div {:id "content"}, :a {:class "external"}]))))
  (is (= "Moustache"
         (text (find-it wdr [:div {:id "content"}, :a {:class #"exter"}]))))
  (is (= "Moustache"
         (text (find-it wdr [:div {:id "content"}, :a {:href #"github"}]))))
  (is (= "home"
         (text (find-it wdr [:* {:id "footer"}, :a {}]))))
  (is (= 7
         (count (find-them wdr :a))))
  (is (= 3
         (count (find-them wdr {:class #"-item"}))))
  (is (= 3
         (count (find-them wdr :a {:class #"-item"}))))
  (is (= 1
         (count (find-them wdr :a {:text #"hom"}))))
  (is (= 1
         (count (find-them wdr :a {:text #"(?i)HOM"}))))
  (is (= 2
         (count (find-them wdr :a {:class #"exter", :href #"github"}))))
  (is (= 3
         (count (find-them wdr [:* {:id "footer"}, :a {}]))))
  (is (= 2
         (count (find-them wdr [:div {:id "content"}, :a {:class #"exter"}]))))
  (-> wdr
      (find-it :a {:text "example form"})
      click)
  (is (= "first_name"
         (attribute (find-it wdr {:type "text"}) "id")))
  (is (= "first_name"
         (attribute (find-it wdr :input {:type "text"}) "id")))
  (is (= "first_name"
         (attribute (find-it wdr :input {:type "text", :name "first_name"}) "id")))
  (is (= "first_name"
         (attribute (find-it wdr :input {:type "text", :name #"first_"}) "id")))
  (is (= "last_name"
         (attribute (find-it wdr :input {:type "text", :name #"last_"}) "id")))
  (is (= "Smith"
         (attribute (find-it wdr :input {:type "text", :name #"last_"}) "value")))
  (is (= "Smith"
         (attribute (find-it wdr :input {:type "text", :name #"last_"}) "value")))
  (is (= "Smith"
         (attribute (find-it wdr [:div {:id "content"}, :input {:name #"last_"}]) "value")))
  (is (-> wdr
        (find-it :a)
        exists?))
  (is (not
       (-> wdr
           (find-it :area)
           exists?)))
  (is (nil?
       (-> wdr
           (find-it :area)
           exists?)))           
  (is (thrown? org.openqa.selenium.NoSuchElementException
               (find-it wdr :area))))

(deftest wdr-test-form-elements
  (to wdr (str test-base-url "example-form"))
  ;; Clear element
  (-> wdr
      (find-it [:form {:id "example_form"}, :input {:name #"last_"}])
      clear)
  (is (= ""
         (value (find-it wdr [:form {:id "example_form"}, :input {:name #"last_"}]))))
  ;; Radio buttons
  (is (= true
         (selected? (find-it wdr :input {:type "radio", :value "male"}))))
  (-> wdr
      (find-it :input {:type "radio", :value "female"})
      select)
  (is (= true
         (selected? (find-it wdr :input {:type "radio", :value "female"}))))
  (-> wdr
      (find-it :radio {:value "male"})
      select)
  (is (= true
         (selected? (find-it wdr :input {:type "radio", :value "male"}))))
  ;; Checkboxes
  (is (= false
         (selected? (find-it wdr :input {:type "checkbox", :name #"(?i)clojure"}))))
  (-> wdr
      (find-it :input {:type "checkbox", :name #"(?i)clojure"})
      toggle)
  (is (= true
         (selected? (find-it wdr :input {:type "checkbox", :name #"(?i)clojure"}))))
  (-> wdr
      (find-it :checkbox {:name #"(?i)clojure"})
      click)
  (is (= false
         (selected? (find-it wdr :input {:type "checkbox", :name #"(?i)clojure"}))))
  (-> wdr
      (find-it :checkbox {:type "checkbox", :name #"(?i)clojure"})
      select)
  (is (= true
         (selected? (find-it wdr :input {:type "checkbox", :name #"(?i)clojure"}))))
  ;; Text fields
  (is (= "true"
         (attribute (find-it wdr :input {:type "text", :value "Testing!"})
                    "readonly")))
  (-> wdr
      (find-it :input {:id "first_name"})
      (input-text "foobar"))
  (is (= "foobar"
         (value (find-it wdr :input {:id "first_name"}))))
  (-> wdr
      (find-it :textfield {:id "first_name"})
      clear
      (input-text "clojurian"))
  (is (= "clojurian"
         (value (find-it wdr :textfield {:id "first_name"})))))

(deftest wdr-test-window-handling
  (is (= 1
         (count (window-handles wdr))))
  (is (= "Ministache"
         (:title (window-handle wdr))))
  (-> wdr
      (find-it :a {:text "is amazing!"})
      click)
  (is (= "Ministache"
         (:title (window-handle wdr))))
  (is (= 2
         (count (window-handles wdr))))
  (switch-to-window wdr (second (window-handles wdr)))
  (is (= (str test-base-url "clojure")
         (:url (window-handle wdr))))
  (switch-to-other-window wdr)
  (is (= test-base-url
         (:url (window-handle wdr))))
  (-> wdr
      (switch-to-window (find-it wdr :window {:url (str test-base-url "clojure")})))
  (close wdr)
  (is (= test-base-url
         (:url (window-handle wdr)))))

(deftest wdr-wait-until-should-wait-for-condition
  (is (= "Ministache" (title wdr)))
  (-> wdr
    (execute-script* "setTimeout(function () { window.document.title = \"asdf\"}, 3000)")
    (wait-until (fn [d] (= "asdf" (title d)))))
  (is (= "asdf" (title wdr))))

(deftest wdr-wait-until-should-throw-on-timeout
  (is (thrown? TimeoutException
               (-> wdr
                 (execute-script* "setTimeout(function () { window.document.title = \"test\"}, 6000)")
                 (wait-until (fn [d] (= "test" (title d))))))))

(deftest wdr-wait-until-should-allow-timeout-argument
  (is (thrown? TimeoutException
               (-> wdr
                   (execute-script* "setTimeout(function () { window.document.title = \"test\"}, 10000)")
                   (wait-until (fn [d] (= "test" (title d))) 1000)))))

(deftest wdr-implicit-wait-should-cause-find-to-wait
  (-> wdr
      (implicit-wait 3000)
      (execute-script* "setTimeout(function () { window.document.body.innerHTML = \"<div id='test'>hi!</div>\"}, 1000)"))
  (is (= "test"
         (attribute (find-element wdr (by-id "test")) :id))))

;; Not sure how we'll test that flash in fact flashes,
;; but at least this will catch changing API's
(deftest wdr-test-flash-helper
  (-> wdr
      (find-it :a {:text "Moustache"})
      flash))<|MERGE_RESOLUTION|>--- conflicted
+++ resolved
@@ -81,11 +81,7 @@
 
 (deftest test-find*
   (is (= "Moustache"
-<<<<<<< HEAD
-         (text (find-it dr :a))))
-=======
-         (text (nth (find-them b :a) 1))))
->>>>>>> 4ad8b722
+         (text (nth (find-them dr :a) 1))))
   (is (= "Moustache"
          (text (find-it dr {:class "external"}))))
   (is (= "https://github.com/cgrand/moustache"
@@ -105,15 +101,9 @@
   (is (= "Moustache"
          (text (find-it dr [:div {:id "content"}, :a {:href #"github"}]))))
   (is (= "home"
-<<<<<<< HEAD
          (text (find-it dr [:* {:id "footer"}, :a {}]))))
-  (is (= 7
+  (is (= 8
          (count (find-them dr :a))))
-=======
-         (text (find-it b [:* {:id "footer"}, :a {}]))))
-  (is (= 8
-         (count (find-them b :a))))
->>>>>>> 4ad8b722
   (is (= 3
          (count (find-them dr {:class #"-item"}))))
   (is (= 3
@@ -146,14 +136,9 @@
   (is (= "Smith"
          (attribute (find-it dr :input {:type "text", :name #"last_"}) "value")))
   (is (= "Smith"
-<<<<<<< HEAD
          (attribute (find-it dr [:div {:id "content"}, :input {:name #"last_"}]) "value")))
+  (back dr) ;; get back to home page
   (is (-> dr
-=======
-         (attribute (find-it b [:div {:id "content"}, :input {:name #"last_"}]) "value")))
-  (back b) ;; get back to home page
-  (is (-> b
->>>>>>> 4ad8b722
         (find-it :a)
         exists?))
   (is (not

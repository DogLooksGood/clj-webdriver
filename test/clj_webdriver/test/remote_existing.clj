--- conflicted
+++ resolved
@@ -5,12 +5,7 @@
         [clj-webdriver.test.config :only [test-base-url]]
         [clj-webdriver.test.util :only [start-server]]
         [clj-webdriver.test.common :only [run-common-tests]]
-<<<<<<< HEAD
         [clj-webdriver.remote.server :only [new-remote-session stop]]))
-=======
-        [clj-webdriver.remote.server :only [new-remote-session stop]])
-  (:require [clj-webdriver.remote.driver :as rd]))
->>>>>>> 804ccb47
 
 ;; Utilities
 (defn hub-host
